<?xml version="1.0" encoding="UTF-8"?>
<!-- =======================================================================    
        Maven Project Configuration File                                        
                                                                                
        The Geotools Project                                                    
            http://www.geotools.org/                                            
                                                                                
        Version: $Id$              
     ======================================================================= -->
  <project xmlns="http://maven.apache.org/POM/4.0.0" 
           xmlns:xsi="http://www.w3.org/2001/XMLSchema-instance" 
           xsi:schemaLocation="http://maven.apache.org/POM/4.0.0 
                               http://maven.apache.org/maven-v4_0_0.xsd">
  <modelVersion>4.0.0</modelVersion>

  <parent>
    <groupId>org.geotools</groupId>
    <artifactId>unsupported</artifactId>
<<<<<<< HEAD
    <version>8.0-RC2</version>
=======
    <version>8.0</version>
>>>>>>> 22bdd1d4
  </parent>
  

  <!-- =========================================================== -->
  <!--     Module Description                                      -->
  <!-- =========================================================== -->
  <groupId>org.geotools</groupId>
  <artifactId>gt-efeature</artifactId>
  <packaging>jar</packaging>
  <name>EFeature DataStore Implementation</name>
<<<<<<< HEAD
  <version>8.0-RC2</version>
=======
  <version>8.0</version>
>>>>>>> 22bdd1d4
  
  <description>
    The EFeature DataStore module adds support for spatial read and write operations to EMF models. 
  </description>
  
  <organization>
    <name>Open Source Geospatial Foundation</name>
    <url>www.osgeo.org</url>
  </organization>
  
<!--  <scm>-->
<!--     <connection>-->
<!--        scm:svn:http://svn.osgeo.org/geotools/trunk/modules/unsupported/efeature/-->
<!--     </connection>-->
<!--     <url>http://svn.osgeo.org/geotools/trunk/modules/unsupported/efeature/</url>-->
<!--  </scm> -->
  
  <!-- for your project. -->
  <inceptionYear>2011</inceptionYear>

  <licenses>
    <license>
      <name>Lesser General Public License (LGPL)</name>
      <url>http://www.gnu.org/copyleft/lesser.txt</url>
      <distribution>repo</distribution>
    </license>
  </licenses>


  <!-- =========================================================== -->
  <!--     Developers and Contributors                             -->
  <!-- =========================================================== -->
  <developers>
    <developer>
      <id>kengu</id>
      <name>Kenneth Gulbrandsøy</name>
      <email>kengu@discofoundation.org</email>
      <organization>DISCO Foundation</organization>
      <roles>
        <role>Module Maintainer</role>
        <role>Java Developer</role>
      </roles>
    </developer>
  </developers>


  <!-- =========================================================== -->
  <!--     Dependency Mangement                                    -->
  <!-- =========================================================== -->
  <dependencyManagement>
    <dependencies>
      <dependency>
        <groupId>org.eclipse.emf</groupId>
        <artifactId>edit</artifactId>
        <version>2.3.0-v200706262000</version>
      </dependency>
      <dependency>
        <groupId>org.eclipse.emf</groupId>
        <artifactId>query</artifactId>
        <version>1.2.100-v200903190031!</version>
      </dependency>
      <dependency>
        <groupId>org.eclipse.equinox</groupId>
        <artifactId>app</artifactId>
        <version>1.0.0-v20070606</version>
      </dependency>
      <!-- dependency>
        <groupId>org.eclipse.emf</groupId>
        <artifactId>workspace</artifactId>
        <version>1.1.0-v200706131240</version>
      </dependency>
      <dependency>
        <groupId>org.eclipse.emf</groupId>
        <artifactId>transaction</artifactId>
        <version>1.1.0-v200706131240</version>
      </dependency>      
      <dependency>
        <groupId>org.eclipse.emf</groupId>
        <artifactId>validation</artifactId>
        <version>1.1.0-v200706071520!</version>
      </dependency>        
      <dependency>
        <groupId>org.eclipse.emf</groupId>
        <artifactId>ecore-change</artifactId>
        <version>2.2.3</version>
        <type>jar</type>
        <scope>compile</scope>
      </dependency-->
    </dependencies>
  </dependencyManagement>
  
  <dependencies>
    <!-- GeoTools -->
    <dependency>
      <groupId>org.geotools</groupId>
      <artifactId>gt-api</artifactId>
      <version>${project.version}</version>
    </dependency>
    <dependency>
      <groupId>org.geotools</groupId>
      <artifactId>gt-main</artifactId>
      <version>${project.version}</version>
    </dependency>    
    <dependency>
        <groupId>org.geotools</groupId>
        <artifactId>gt-data</artifactId>
        <version>${project.version}</version>
    </dependency>
    <dependency>
        <groupId>org.geotools</groupId>
        <artifactId>gt-cql</artifactId>
        <version>${project.version}</version>
    </dependency>
    <!-- Eclipse -->        
    <dependency>
        <groupId>org.eclipse.xsd</groupId>
        <artifactId>xsd</artifactId>
        <version>2.6.0</version>
        <scope>compile</scope>
    </dependency>
    <!-- EMF -->        
    <dependency>
        <groupId>org.eclipse.emf</groupId>
        <artifactId>common</artifactId>
        <scope>compile</scope>
    </dependency>
    <dependency>
        <groupId>org.eclipse.emf</groupId>
        <artifactId>ecore</artifactId>
        <version>2.6.1</version>
        <scope>compile</scope>
    </dependency>
    <dependency>
        <groupId>org.eclipse.emf</groupId>
        <artifactId>ecore-xmi</artifactId>
        <version>2.2.3</version>
        <type>jar</type>
        <scope>compile</scope>
    </dependency>    
    <dependency>
        <groupId>org.eclipse.emf</groupId>
        <artifactId>ecore-change</artifactId>
        <version>2.2.3</version>
        <type>jar</type>
        <scope>compile</scope>
    </dependency>    
    <dependency>
        <groupId>org.eclipse.emf</groupId>
        <artifactId>query</artifactId>
        <version>1.2.100-v200903190031!</version>
        <type>jar</type>
        <scope>compile</scope>
    </dependency>
    <dependency>
        <groupId>org.eclipse.emf</groupId>
        <artifactId>edit</artifactId>
        <version>2.3.0-v200706262000</version>
        <type>jar</type>
        <scope>compile</scope>
    </dependency>
    <!-- dependency>
        <groupId>org.eclipse.emf</groupId>
        <artifactId>workspace</artifactId>
        <version>1.1.0-v200706131240</version>
        <type>jar</type>
        <scope>compile</scope>
    </dependency-->
    <!-- dependency>
        <groupId>org.eclipse.emf</groupId>
        <artifactId>ecore-change</artifactId>
        <version>2.2.3</version>
        <type>jar</type>
        <scope>compile</scope>
    </dependency-->    
    <!-- Tests -->
<!--    <dependency>-->
<!--        <groupId>junit</groupId>-->
<!--        <artifactId>junit</artifactId>-->
<!--        <version>4.4</version>-->
<!--        <scope>test</scope>-->
<!--    </dependency>    -->
    <dependency>
        <groupId>org.geotools</groupId>
        <artifactId>gt-sample-data</artifactId>
        <version>${project.version}</version>
        <scope>test</scope>
    </dependency>
  </dependencies>
  
  <!-- =========================================================== -->
  <!--     Build Configuration                                     -->
  <!--         copies all JARs in a single directory.              -->
  <!-- =========================================================== -->
  <build>

    <plugins>
      <!-- ====    Compilation      ============================== -->
      <plugin>
        <groupId>org.apache.maven.plugins</groupId>
        <artifactId>maven-surefire-plugin</artifactId>
        <configuration>
          <!-- ====    Switch commenting to skip tests    = -->
<!--          <skip>${allow.test.skip}</skip> -->
          <skip>false</skip> 
          <includes>
            <include></include>
          </includes>
          <excludes>
            <exclude>**/conditions/*.*</exclude>
            <exclude>**/EFeatureDataTest.java</exclude>
            <exclude>**/NonGeoEObjectTest.java</exclude>
            <exclude>**/EFeatureCompatibleDataTest.java</exclude>
          </excludes>
        </configuration>
      </plugin>
      <plugin>
	   <artifactId>maven-compiler-plugin</artifactId>
	   <version>2.0.2</version>
	   <configuration>
	       <source>1.6</source>
	       <target>1.6</target>
	   </configuration>
      </plugin>      
      
      <!-- ====    Testing          ============================== -->
      <!-- ====    Code Formatting  ============================== -->
      <!--
      <plugin>
        <groupId>org.codehaus.mojo</groupId>
        <artifactId>jalopy-maven-plugin</artifactId>
        <executions>
          <execution>
            <goals>
              <goal>format</goal>
            </goals>
          </execution>
        </executions>
      </plugin>
      -->
      <!-- ====    Code Coverage    ============================== -->
      <!--
      <plugin>
        <groupId>org.apache.maven.plugins</groupId>
        <artifactId>maven-clover-plugin</artifactId>
        <executions>
          <execution>
            <goals>
              <goal></goal>
            </goals>
          </execution>
        </executions>
      </plugin>
      -->
    </plugins>
        
  </build>
  <modules></modules>
  
</project>  
<|MERGE_RESOLUTION|>--- conflicted
+++ resolved
@@ -16,11 +16,7 @@
   <parent>
     <groupId>org.geotools</groupId>
     <artifactId>unsupported</artifactId>
-<<<<<<< HEAD
-    <version>8.0-RC2</version>
-=======
     <version>8.0</version>
->>>>>>> 22bdd1d4
   </parent>
   
 
@@ -31,11 +27,7 @@
   <artifactId>gt-efeature</artifactId>
   <packaging>jar</packaging>
   <name>EFeature DataStore Implementation</name>
-<<<<<<< HEAD
-  <version>8.0-RC2</version>
-=======
   <version>8.0</version>
->>>>>>> 22bdd1d4
   
   <description>
     The EFeature DataStore module adds support for spatial read and write operations to EMF models. 
